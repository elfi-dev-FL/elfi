--- conflicted
+++ resolved
@@ -421,15 +421,13 @@
         return grads
 
     def _to_batch(self, x):
-<<<<<<< HEAD
+        #return {p: x[:, i] for i, p in enumerate(self.parameter_names)}
         result = {}
         i=0
         for dummy, p in enumerate(self.parameter_names):
             result[p] = np.stack([x[:,j] for j in range(i,i+self.parameter_dims[p])], axis=-1)
             i+=1
         return result
-=======
-        return {p: x[:, i] for i, p in enumerate(self.parameter_names)}
 
 
 def sample_object_to_dict(data, elem, skip=''):
@@ -491,5 +489,4 @@
             elif 'int' in data_type:
                 data[key] = int(val)
             elif 'float' in data_type:
-                data[key] = float(val)
->>>>>>> 0b176397
+                data[key] = float(val)