"""This module contains common inference methods."""

__all__ = ['Rejection', 'SMC', 'BayesianOptimization', 'BOLFI']

import logging
from math import ceil

import matplotlib.pyplot as plt
import numpy as np

import elfi.client
import elfi.methods.mcmc as mcmc
import elfi.visualization.interactive as visin
import elfi.visualization.visualization as vis
from elfi.loader import get_sub_seed
from elfi.methods.bo.acquisition import LCBSC
from elfi.methods.bo.gpy_regression import GPyRegression
from elfi.methods.bo.utils import stochastic_optimization
from elfi.methods.posteriors import BolfiPosterior
from elfi.methods.results import BolfiSample, OptimizationResult, Sample, SmcSample
from elfi.methods.utils import (GMDistribution, ModelPrior, arr2d_to_batch,
                                batch_to_arr2d, ceil_to_batch_size, weighted_var)
from elfi.model.elfi_model import ComputationContext, ElfiModel, NodeReference
from elfi.utils import is_array
from elfi.visualization.visualization import ProgressBar

logger = logging.getLogger(__name__)


# TODO: refactor the plotting functions


class ParameterInference:
    """A base class for parameter inference methods.

    Attributes
    ----------
    model : elfi.ElfiModel
        The ELFI graph used by the algorithm
    output_names : list
        Names of the nodes whose outputs are included in the batches
    client : elfi.client.ClientBase
        The batches are computed in the client
    max_parallel_batches : int
    state : dict
        Stores any changing data related to achieving the objective. Must include a key
        ``n_batches`` for determining when the inference is finished.
    objective : dict
        Holds the data for the algorithm to internally determine how many batches are still
        needed. You must have a key ``n_batches`` here. By default the algorithm finished when
        the ``n_batches`` in the state dictionary is equal or greater to the corresponding
        objective value.
    batches : elfi.client.BatchHandler
        Helper class for submitting batches to the client and keeping track of their
        indexes.
    pool : elfi.store.OutputPool
        Pool object for storing and reusing node outputs.


    """

    def __init__(self,
                 model,
                 output_names,
                 batch_size=1,
                 seed=None,
                 pool=None,
                 max_parallel_batches=None):
        """Construct the inference algorithm object.

        If you are implementing your own algorithm do not forget to call `super`.

        Parameters
        ----------
        model : ElfiModel
            Model to perform the inference with.
        output_names : list
            Names of the nodes whose outputs will be requested from the ELFI graph.
        batch_size : int, optional
            The number of parameter evaluations in each pass through the ELFI graph.
            When using a vectorized simulator, using a suitably large batch_size can provide
            a significant performance boost.
        seed : int, optional
            Seed for the data generation from the ElfiModel
        pool : OutputPool, optional
            OutputPool both stores and provides precomputed values for batches.
        max_parallel_batches : int, optional
            Maximum number of batches allowed to be in computation at the same time.
            Defaults to number of cores in the client


        """
        model = model.model if isinstance(model, NodeReference) else model
        if not model.parameter_names:
            raise ValueError('Model {} defines no parameters'.format(model))

        self.model = model.copy()
        self.output_names = self._check_outputs(output_names)

        self.client = elfi.client.get_client()

        # Prepare the computation_context
        context = ComputationContext(batch_size=batch_size, seed=seed, pool=pool)
        self.batches = elfi.client.BatchHandler(
            self.model, context=context, output_names=output_names, client=self.client)
        self.computation_context = context
        self.max_parallel_batches = max_parallel_batches or self.client.num_cores

        if self.max_parallel_batches <= 0:
            msg = 'Value for max_parallel_batches ({}) must be at least one.'.format(
                self.max_parallel_batches)
            if self.client.num_cores == 0:
                msg += ' Client has currently no workers available. Please make sure ' \
                       'the cluster has fully started or set the max_parallel_batches ' \
                       'parameter by hand.'
            raise ValueError(msg)

        # State and objective should contain all information needed to continue the
        # inference after an iteration.
        self.state = dict(n_sim=0, n_batches=0)
        self.objective = dict()
        self.progress_bar = ProgressBar(prefix='Progress', suffix='Complete',
                                        decimals=1, length=50, fill='=')

    @property
    def pool(self):
        """Return the output pool of the inference."""
        return self.computation_context.pool

    @property
    def seed(self):
        """Return the seed of the inference."""
        return self.computation_context.seed

    @property
    def parameter_names(self):
        """Return the parameters to be inferred."""
        return self.model.parameter_names

    @property
    def batch_size(self):
        """Return the current batch_size."""
        return self.computation_context.batch_size

    def set_objective(self, *args, **kwargs):
        """Set the objective of the inference.

        This method sets the objective of the inference (values typically stored in the
        `self.objective` dict).

        Returns
        -------
        None

        """
        raise NotImplementedError

    def extract_result(self):
        """Prepare the result from the current state of the inference.

        ELFI calls this method in the end of the inference to return the result.

        Returns
        -------
        result : elfi.methods.result.Result

        """
        raise NotImplementedError

    def update(self, batch, batch_index):
        """Update the inference state with a new batch.

        ELFI calls this method when a new batch has been computed and the state of
        the inference should be updated with it. It is also possible to bypass ELFI and
        call this directly to update the inference.

        Parameters
        ----------
        batch : dict
            dict with `self.outputs` as keys and the corresponding outputs for the batch
            as values
        batch_index : int

        Returns
        -------
        None

        """
        self.state['n_batches'] += 1
        self.state['n_sim'] += self.batch_size

    def prepare_new_batch(self, batch_index):
        """Prepare values for a new batch.

        ELFI calls this method before submitting a new batch with an increasing index
        `batch_index`. This is an optional method to override. Use this if you have a need
        do do preparations, e.g. in Bayesian optimization algorithm, the next acquisition
        points would be acquired here.

        If you need provide values for certain nodes, you can do so by constructing a
        batch dictionary and returning it. See e.g. BayesianOptimization for an example.

        Parameters
        ----------
        batch_index : int
            next batch_index to be submitted

        Returns
        -------
        batch : dict or None
            Keys should match to node names in the model. These values will override any
            default values or operations in those nodes.

        """
        pass

    def plot_state(self, **kwargs):
        """Plot the current state of the algorithm.

        Parameters
        ----------
        axes : matplotlib.axes.Axes (optional)
        figure : matplotlib.figure.Figure (optional)
        xlim
            x-axis limits
        ylim
            y-axis limits
        interactive : bool (default False)
            If true, uses IPython.display to update the cell figure
        close
            Close figure in the end of plotting. Used in the end of interactive mode.

        Returns
        -------
        None

        """
        raise NotImplementedError

    def infer(self, *args, vis=None, bar=True, **kwargs):
        """Set the objective and start the iterate loop until the inference is finished.

        See the other arguments from the `set_objective` method.

        Parameters
        ----------
        vis : dict, optional
            Plotting options. More info in self.plot_state method
        bar : bool, optional
            Flag to remove (False) or keep (True) the progress bar from/in output.

        Returns
        -------
        result : Sample

        """
        vis_opt = vis if isinstance(vis, dict) else {}

        self.set_objective(*args, **kwargs)

        while not self.finished:
            self.iterate()
            if vis:
                self.plot_state(interactive=True, **vis_opt)

            if bar:
                self.progress_bar.update_progressbar(self.state['n_batches'],
                                                     self._objective_n_batches)

        self.batches.cancel_pending()
        if vis:
            self.plot_state(close=True, **vis_opt)

        return self.extract_result()

    def iterate(self):
        """Advance the inference by one iteration.

        This is a way to manually progress the inference. One iteration consists of
        waiting and processing the result of the next batch in succession and possibly
        submitting new batches.

        Notes
        -----
        If the next batch is ready, it will be processed immediately and no new batches
        are submitted.

        New batches are submitted only while waiting for the next one to complete. There
        will never be more batches submitted in parallel than the `max_parallel_batches`
        setting allows.

        Returns
        -------
        None

        """
        # Submit new batches if allowed
        while self._allow_submit(self.batches.next_index):
            next_batch = self.prepare_new_batch(self.batches.next_index)
            logger.info("Submitting batch %d" % self.batches.next_index)
            self.batches.submit(next_batch)

        # Handle the next ready batch in succession
        batch, batch_index = self.batches.wait_next()
        logger.debug('Received batch %d' % batch_index)
        self.update(batch, batch_index)

    @property
    def finished(self):
        return self._objective_n_batches <= self.state['n_batches']

    def _allow_submit(self, batch_index):
        return (self.max_parallel_batches > self.batches.num_pending
                and self._has_batches_to_submit and (not self.batches.has_ready()))

    @property
    def _has_batches_to_submit(self):
        return self._objective_n_batches > self.state['n_batches'] + self.batches.num_pending

    @property
    def _objective_n_batches(self):
        """Check that n_batches can be computed from the objective."""
        if 'n_batches' in self.objective:
            n_batches = self.objective['n_batches']
        elif 'n_sim' in self.objective:
            n_batches = ceil(self.objective['n_sim'] / self.batch_size)
        else:
            raise ValueError('Objective must define either `n_batches` or `n_sim`.')
        return n_batches

    def _extract_result_kwargs(self):
        """Extract common arguments for the ParameterInferenceResult object."""
        return {
            'method_name': self.__class__.__name__,
            'parameter_names': self.parameter_names,
            'seed': self.seed,
            'n_sim': self.state['n_sim'],
            'n_batches': self.state['n_batches']
        }

    @staticmethod
    def _resolve_model(model, target, default_reference_class=NodeReference):
        if isinstance(model, ElfiModel) and target is None:
            raise NotImplementedError("Please specify the target node of the inference method")

        if isinstance(model, NodeReference):
            target = model
            model = target.model

        if isinstance(target, str):
            target = model[target]

        if not isinstance(target, default_reference_class):
            raise ValueError('Unknown target node class')

        return model, target.name

    def _check_outputs(self, output_names):
        """Filter out duplicates and check that corresponding nodes exist.

        Preserves the order.
        """
        output_names = output_names or []
        checked_names = []
        seen = set()
        for name in output_names:
            if isinstance(name, NodeReference):
                name = name.name

            if name in seen:
                continue
            elif not isinstance(name, str):
                raise ValueError(
                    'All output names must be strings, object {} was given'.format(name))
            elif not self.model.has_node(name):
                raise ValueError('Node {} output was requested, but it is not in the model.')

            seen.add(name)
            checked_names.append(name)

        return checked_names


class Sampler(ParameterInference):
    def sample(self, n_samples, *args, **kwargs):
        """Sample from the approximate posterior.

        See the other arguments from the `set_objective` method.

        Parameters
        ----------
        n_samples : int
            Number of samples to generate from the (approximate) posterior
        *args
        **kwargs

        Returns
        -------
        result : Sample

        """
        bar = kwargs.pop('bar', True)

        return self.infer(n_samples, *args, bar=bar, **kwargs)

    def _extract_result_kwargs(self):
        kwargs = super(Sampler, self)._extract_result_kwargs()
        for state_key in ['threshold', 'accept_rate']:
            if state_key in self.state:
                kwargs[state_key] = self.state[state_key]
        if hasattr(self, 'discrepancy_name'):
            kwargs['discrepancy_name'] = self.discrepancy_name
        return kwargs


class Rejection(Sampler):
    """Parallel ABC rejection sampler.

    For a description of the rejection sampler and a general introduction to ABC, see e.g.
    Lintusaari et al. 2016.

    References
    ----------
    Lintusaari J, Gutmann M U, Dutta R, Kaski S, Corander J (2016). Fundamentals and
    Recent Developments in Approximate Bayesian Computation. Systematic Biology.
    http://dx.doi.org/10.1093/sysbio/syw077.

    """

    def __init__(self, model, discrepancy_name=None, output_names=None, **kwargs):
        """Initialize the Rejection sampler.

        Parameters
        ----------
        model : ElfiModel or NodeReference
        discrepancy_name : str, NodeReference, optional
            Only needed if model is an ElfiModel
        output_names : list, optional
            Additional outputs from the model to be included in the inference result, e.g.
            corresponding summaries to the acquired samples
        kwargs:
            See InferenceMethod

        """
        model, discrepancy_name = self._resolve_model(model, discrepancy_name)
        output_names = [discrepancy_name] + model.parameter_names + (output_names or [])
        super(Rejection, self).__init__(model, output_names, **kwargs)

        self.discrepancy_name = discrepancy_name

    def set_objective(self, n_samples, threshold=None, quantile=None, n_sim=None):
        """Set objective for inference.

        Parameters
        ----------
        n_samples : int
            number of samples to generate
        threshold : float
            Acceptance threshold
        quantile : float
            In between (0,1). Define the threshold as the p-quantile of all the
            simulations. n_sim = n_samples/quantile.
        n_sim : int
            Total number of simulations. The threshold will be the n_samples-th smallest
            discrepancy among n_sim simulations.

        """
        if quantile is None and threshold is None and n_sim is None:
            quantile = .01
        self.state = dict(samples=None, threshold=np.Inf, n_sim=0, accept_rate=1, n_batches=0)

        if quantile:
            n_sim = ceil(n_samples / quantile)

        # Set initial n_batches estimate
        if n_sim:
            n_batches = ceil(n_sim / self.batch_size)
        else:
            n_batches = self.max_parallel_batches

        self.objective = dict(n_samples=n_samples, threshold=threshold, n_batches=n_batches)

        # Reset the inference
        self.batches.reset()

    def update(self, batch, batch_index):
        """Update the inference state with a new batch.

        Parameters
        ----------
        batch : dict
            dict with `self.outputs` as keys and the corresponding outputs for the batch
            as values
        batch_index : int

        """
        super(Rejection, self).update(batch, batch_index)
        if self.state['samples'] is None:
            # Lazy initialization of the outputs dict
            self._init_samples_lazy(batch)
        self._merge_batch(batch)
        self._update_state_meta()
        self._update_objective_n_batches()

    def extract_result(self):
        """Extract the result from the current state.

        Returns
        -------
        result : Sample

        """
        if self.state['samples'] is None:
            raise ValueError('Nothing to extract')

        # Take out the correct number of samples
        outputs = dict()
        for k, v in self.state['samples'].items():
            outputs[k] = v[:self.objective['n_samples']]

        return Sample(outputs=outputs, **self._extract_result_kwargs())

    def _init_samples_lazy(self, batch):
        """Initialize the outputs dict based on the received batch."""
        samples = {}
        e_noarr = "Node {} output must be in a numpy array of length {} (batch_size)."
        e_len = "Node {} output has array length {}. It should be equal to the batch size {}."

        for node in self.output_names:
            # Check the requested outputs
            if node not in batch:
                raise KeyError("Did not receive outputs for node {}".format(node))

            nbatch = batch[node]
            if not is_array(nbatch):
                raise ValueError(e_noarr.format(node, self.batch_size))
            elif len(nbatch) != self.batch_size:
                raise ValueError(e_len.format(node, len(nbatch), self.batch_size))

            # Prepare samples
            shape = (self.objective['n_samples'] + self.batch_size, ) + nbatch.shape[1:]
            dtype = nbatch.dtype

            if node == self.discrepancy_name:
                # Initialize the distances to inf
                samples[node] = np.ones(shape, dtype=dtype) * np.inf
            else:
                samples[node] = np.empty(shape, dtype=dtype)

        self.state['samples'] = samples

    def _merge_batch(self, batch):
        # TODO: add index vector so that you can recover the original order
        samples = self.state['samples']
        # Put the acquired samples to the end
        for node, v in samples.items():
            v[self.objective['n_samples']:] = batch[node]

        # Sort the smallest to the beginning
        sort_mask = np.argsort(samples[self.discrepancy_name], axis=0).ravel()
        for k, v in samples.items():
            v[:] = v[sort_mask]

    def _update_state_meta(self):
        """Update `n_sim`, `threshold`, and `accept_rate`."""
        o = self.objective
        s = self.state
        s['threshold'] = s['samples'][self.discrepancy_name][o['n_samples'] - 1].item()
        s['accept_rate'] = min(1, o['n_samples'] / s['n_sim'])

    def _update_objective_n_batches(self):
        # Only in the case that the threshold is used
        if self.objective.get('threshold') is None:
            return

        s = self.state
        t, n_samples = [self.objective.get(k) for k in ('threshold', 'n_samples')]

        # noinspection PyTypeChecker
        n_acceptable = np.sum(s['samples'][self.discrepancy_name] <= t) if s['samples'] else 0
        if n_acceptable == 0:
            # No acceptable samples found yet, increase n_batches of objective by one in
            # order to keep simulating
            n_batches = self.objective['n_batches'] + 1
        else:
            accept_rate_t = n_acceptable / s['n_sim']
            # Add some margin to estimated n_batches. One could also use confidence
            # bounds here
            margin = .2 * self.batch_size * int(n_acceptable < n_samples)
            n_batches = (n_samples / accept_rate_t + margin) / self.batch_size
            n_batches = ceil(n_batches)

        self.objective['n_batches'] = n_batches
        logger.debug('Estimated objective n_batches=%d' % self.objective['n_batches'])

    def plot_state(self, **options):
        """Plot the current state of the inference algorithm.

        This feature is still experimental and only supports 1d or 2d cases.
        """
        n_dim = self.target_model.input_dim
        
        if n_dim in {1,2}:
            displays = []
            if options.get('interactive'):
                from IPython import display
                displays.append(
                    display.HTML('<span>Threshold: {}</span>'.format(self.state['threshold'])))

            visin.plot_sample(
                self.state['samples'],
                nodes=self.parameter_names,
                n=self.objective['n_samples'],
                displays=displays,
                **options)
        else:
            raise NotImplementedError("Currently only supports 1- and 2-dimensional models")

class SMC(Sampler):
    """Sequential Monte Carlo ABC sampler."""

    def __init__(self, model, discrepancy_name=None, output_names=None, **kwargs):
        """Initialize the SMC-ABC sampler.

        Parameters
        ----------
        model : ElfiModel or NodeReference
        discrepancy_name : str, NodeReference, optional
            Only needed if model is an ElfiModel
        output_names : list, optional
            Additional outputs from the model to be included in the inference result, e.g.
            corresponding summaries to the acquired samples
        kwargs:
            See InferenceMethod

        """
        model, discrepancy_name = self._resolve_model(model, discrepancy_name)

        super(SMC, self).__init__(model, output_names, **kwargs)

        self._prior = ModelPrior(self.model)
        self.discrepancy_name = discrepancy_name
        self.state['round'] = 0
        self._populations = []
        self._rejection = None
        self._round_random_state = None

    def set_objective(self, n_samples, thresholds):
        """Set the objective of the inference."""
        self.objective.update(
            dict(
                n_samples=n_samples,
                n_batches=self.max_parallel_batches,
                round=len(thresholds) - 1,
                thresholds=thresholds))
        self._init_new_round()

    def extract_result(self):
        """Extract the result from the current state.

        Returns
        -------
        SmcSample

        """
        # Extract information from the population
        pop = self._extract_population()
        return SmcSample(
            outputs=pop.outputs,
            populations=self._populations.copy() + [pop],
            weights=pop.weights,
            threshold=pop.threshold,
            **self._extract_result_kwargs())

    def update(self, batch, batch_index):
        """Update the inference state with a new batch.

        Parameters
        ----------
        batch : dict
            dict with `self.outputs` as keys and the corresponding outputs for the batch
            as values
        batch_index : int

        """
        super(SMC, self).update(batch, batch_index)
        self._rejection.update(batch, batch_index)

        if self._rejection.finished:
            self.batches.cancel_pending()
            if self.state['round'] < self.objective['round']:
                self._populations.append(self._extract_population())
                self.state['round'] += 1
                self._init_new_round()

        self._update_objective()

    def prepare_new_batch(self, batch_index):
        """Prepare values for a new batch.

        Parameters
        ----------
        batch_index : int
            next batch_index to be submitted

        Returns
        -------
        batch : dict or None
            Keys should match to node names in the model. These values will override any
            default values or operations in those nodes.

        """
        if self.state['round'] == 0:
            # Use the actual prior
            return

        # Sample from the proposal, condition on actual prior
        params = GMDistribution.rvs(*self._gm_params, size=self.batch_size,
                                    prior_logpdf=self._prior.logpdf,
                                    random_state=self._round_random_state)

        batch = arr2d_to_batch(params, self.parameter_names)
        return batch

    def _init_new_round(self):
        round = self.state['round']

        reinit_msg = 'ABC-SMC Round {0} / {1}'.format(round + 1, self.objective['round'] + 1)
        self.progress_bar.reinit_progressbar(scaling=(self.state['n_batches']),
                                             reinit_msg=reinit_msg)
        dashes = '-' * 16
        logger.info('%s Starting round %d %s' % (dashes, round, dashes))

        # Get a subseed for this round for ensuring consistent results for the round
        seed = self.seed if round == 0 else get_sub_seed(self.seed, round)
        self._round_random_state = np.random.RandomState(seed)

        self._rejection = Rejection(
            self.model,
            discrepancy_name=self.discrepancy_name,
            output_names=self.output_names,
            batch_size=self.batch_size,
            seed=seed,
            max_parallel_batches=self.max_parallel_batches)

        self._rejection.set_objective(
            self.objective['n_samples'], threshold=self.current_population_threshold)

    def _extract_population(self):
        sample = self._rejection.extract_result()
        # Append the sample object
        sample.method_name = "Rejection within SMC-ABC"
        w, cov = self._compute_weights_and_cov(sample)
        sample.weights = w
        sample.meta['cov'] = cov
        return sample

    def _compute_weights_and_cov(self, pop):
        params = np.column_stack(tuple([pop.outputs[p] for p in self.parameter_names]))

        if self._populations:
            q_logpdf = GMDistribution.logpdf(params, *self._gm_params)
            p_logpdf = self._prior.logpdf(params)
            w = np.exp(p_logpdf - q_logpdf)
        else:
            w = np.ones(pop.n_samples)

        if np.count_nonzero(w) == 0:
            raise RuntimeError("All sample weights are zero. If you are using a prior "
                               "with a bounded support, this may be caused by specifying "
                               "a too small sample size.")

        # New covariance
        cov = 2 * np.diag(weighted_var(params, w))

        if not np.all(np.isfinite(cov)):
            logger.warning("Could not estimate the sample covariance. This is often "
                           "caused by majority of the sample weights becoming zero."
                           "Falling back to using unit covariance.")
            cov = np.diag(np.ones(params.shape[1]))

        return w, cov

    def _update_objective(self):
        """Update the objective n_batches."""
        n_batches = sum([pop.n_batches for pop in self._populations])
        self.objective['n_batches'] = n_batches + self._rejection.objective['n_batches']

    @property
    def _gm_params(self):
        sample = self._populations[-1]
        params = sample.samples_array
        return params, sample.cov, sample.weights

    @property
    def current_population_threshold(self):
        """Return the threshold for current population."""
        return self.objective['thresholds'][self.state['round']]


class BayesianOptimization(ParameterInference):
    """Bayesian Optimization of an unknown target function."""

    def __init__(self,
                 model,
                 target_name=None,
                 bounds=None,
                 initial_evidence=None,
                 update_interval=10,
                 target_model=None,
                 acquisition_method=None,
                 acq_noise_var=0,
                 exploration_rate=10,
                 batch_size=1,
                 batches_per_acquisition=None,
                 async_acq=False,
                 **kwargs):
        """Initialize Bayesian optimization.

        Parameters
        ----------
        model : ElfiModel or NodeReference
        target_name : str or NodeReference
            Only needed if model is an ElfiModel
        bounds : dict, optional
            The region where to estimate the posterior for each parameter in
            model.parameters: dict('parameter_name':(lower, upper), ... )`. Not used if
            custom target_model is given.
        initial_evidence : int, dict, optional
            Number of initial evidence or a precomputed batch dict containing parameter
            and discrepancy values. Default value depends on the dimensionality.
        update_interval : int, optional
            How often to update the GP hyperparameters of the target_model
        target_model : GPyRegression, optional
        acquisition_method : Acquisition, optional
            Method of acquiring evidence points. Defaults to LCBSC.
        acq_noise_var : float or np.array, optional
            Variance(s) of the noise added in the default LCBSC acquisition method.
            If an array, should be 1d specifying the variance for each dimension.
        exploration_rate : float, optional
            Exploration rate of the acquisition method
        batch_size : int, optional
            Elfi batch size. Defaults to 1.
        batches_per_acquisition : int, optional
            How many batches will be requested from the acquisition function at one go.
            Defaults to max_parallel_batches.
        async_acq : bool, optional
            Allow acquisitions to be made asynchronously, i.e. do not wait for all the
            results from the previous acquisition before making the next. This can be more
            efficient with a large amount of workers (e.g. in cluster environments) but
            forgoes the guarantee for the exactly same result with the same initial
            conditions (e.g. the seed). Default False.
        **kwargs

        """
        model, target_name = self._resolve_model(model, target_name)
        output_names = [target_name] + model.parameter_names
        super(BayesianOptimization, self).__init__(
            model, output_names, batch_size=batch_size, **kwargs)

        target_model = target_model or GPyRegression(self.model.parameter_names, bounds=bounds)

        self.target_name = target_name
        self.target_model = target_model

        n_precomputed = 0
        n_initial, precomputed = self._resolve_initial_evidence(initial_evidence)
        if precomputed is not None:
            params = batch_to_arr2d(precomputed, self.parameter_names)
            n_precomputed = len(params)
            self.target_model.update(params, precomputed[target_name])

        self.batches_per_acquisition = batches_per_acquisition or self.max_parallel_batches
        self.acquisition_method = acquisition_method or LCBSC(self.target_model,
                                                              prior=ModelPrior(self.model),
                                                              noise_var=acq_noise_var,
                                                              exploration_rate=exploration_rate,
                                                              seed=self.seed)

        self.n_initial_evidence = n_initial
        self.n_precomputed_evidence = n_precomputed
        self.update_interval = update_interval
        self.async_acq = async_acq

        self.state['n_evidence'] = self.n_precomputed_evidence
        self.state['last_GP_update'] = self.n_initial_evidence
        self.state['acquisition'] = []

    def _resolve_initial_evidence(self, initial_evidence):
        # Some sensibility limit for starting GP regression
        precomputed = None
        n_required = max(10, 2**self.target_model.input_dim + 1)
        n_required = ceil_to_batch_size(n_required, self.batch_size)

        if initial_evidence is None:
            n_initial_evidence = n_required
        elif isinstance(initial_evidence, (int, np.int, float)):
            n_initial_evidence = int(initial_evidence)
        else:
            precomputed = initial_evidence
            n_initial_evidence = len(precomputed[self.target_name])

        if n_initial_evidence < 0:
            raise ValueError('Number of initial evidence must be positive or zero '
                             '(was {})'.format(initial_evidence))
        elif n_initial_evidence < n_required:
            logger.warning('We recommend having at least {} initialization points for '
                           'the initialization (now {})'.format(n_required, n_initial_evidence))

        if precomputed is None and (n_initial_evidence % self.batch_size != 0):
            logger.warning('Number of initial_evidence %d is not divisible by '
                           'batch_size %d. Rounding it up...' % (n_initial_evidence,
                                                                 self.batch_size))
            n_initial_evidence = ceil_to_batch_size(n_initial_evidence, self.batch_size)

        return n_initial_evidence, precomputed

    @property
    def n_evidence(self):
        """Return the number of acquired evidence points."""
        return self.state.get('n_evidence', 0)

    @property
    def acq_batch_size(self):
        """Return the total number of acquisition per iteration."""
        return self.batch_size * self.batches_per_acquisition

    def set_objective(self, n_evidence=None):
        """Set objective for inference.

        You can continue BO by giving a larger n_evidence.

        Parameters
        ----------
        n_evidence : int
            Number of total evidence for the GP fitting. This includes any initial
            evidence.

        """
        if n_evidence is None:
            n_evidence = self.objective.get('n_evidence', self.n_evidence)

        if n_evidence < self.n_evidence:
            logger.warning('Requesting less evidence than there already exists')

        self.objective['n_evidence'] = n_evidence
        self.objective['n_sim'] = n_evidence - self.n_precomputed_evidence

    def extract_result(self):
        """Extract the result from the current state.

        Returns
        -------
        OptimizationResult

        """
        x_min, _ = stochastic_optimization(
            self.target_model.predict_mean, self.target_model.bounds, seed=self.seed)

        batch_min = arr2d_to_batch(x_min, self.parameter_names)
        outputs = arr2d_to_batch(self.target_model.X, self.parameter_names)
        outputs[self.target_name] = self.target_model.Y

        return OptimizationResult(
            x_min=batch_min, outputs=outputs, **self._extract_result_kwargs())

    def update(self, batch, batch_index):
        """Update the GP regression model of the target node with a new batch.

        Parameters
        ----------
        batch : dict
            dict with `self.outputs` as keys and the corresponding outputs for the batch
            as values
        batch_index : int

        """
        super(BayesianOptimization, self).update(batch, batch_index)
        self.state['n_evidence'] += self.batch_size

        params = batch_to_arr2d(batch, self.parameter_names)
        self._report_batch(batch_index, params, batch[self.target_name])

        optimize = self._should_optimize()
        self.target_model.update(params, batch[self.target_name], optimize)
        if optimize:
            self.state['last_GP_update'] = self.target_model.n_evidence

    def prepare_new_batch(self, batch_index):
        """Prepare values for a new batch.

        Parameters
        ----------
        batch_index : int
            next batch_index to be submitted

        Returns
        -------
        batch : dict or None
            Keys should match to node names in the model. These values will override any
            default values or operations in those nodes.

        """
        t = self._get_acquisition_index(batch_index)

        # Check if we still should take initial points from the prior
        if t < 0:
            return

        # Take the next batch from the acquisition_batch
        acquisition = self.state['acquisition']
        if len(acquisition) == 0:
            acquisition = self.acquisition_method.acquire(self.acq_batch_size, t=t)

        batch = arr2d_to_batch(acquisition[:self.batch_size], self.parameter_names)
        self.state['acquisition'] = acquisition[self.batch_size:]

        return batch

    def _get_acquisition_index(self, batch_index):
        acq_batch_size = self.batch_size * self.batches_per_acquisition
        initial_offset = self.n_initial_evidence - self.n_precomputed_evidence
        starting_sim_index = self.batch_size * batch_index

        t = (starting_sim_index - initial_offset) // acq_batch_size
        return t

    # TODO: use state dict
    @property
    def _n_submitted_evidence(self):
        return self.batches.total * self.batch_size

    def _allow_submit(self, batch_index):
        if not super(BayesianOptimization, self)._allow_submit(batch_index):
            return False

        if self.async_acq:
            return True

        # Allow submitting freely as long we are still submitting initial evidence
        t = self._get_acquisition_index(batch_index)
        if t < 0:
            return True

        # Do not allow acquisition until previous acquisitions are ready (as well
        # as all initial acquisitions)
        acquisitions_left = len(self.state['acquisition'])
        if acquisitions_left == 0 and self.batches.has_pending:
            return False

        return True

    def _should_optimize(self):
        current = self.target_model.n_evidence + self.batch_size
        next_update = self.state['last_GP_update'] + self.update_interval
        return current >= self.n_initial_evidence and current >= next_update

    def _report_batch(self, batch_index, params, distances):
        str = "Received batch {}:\n".format(batch_index)
        fill = 6 * ' '
        for i in range(self.batch_size):
            str += "{}{} at {}\n".format(fill, distances[i].item(), params[i])
        logger.debug(str)

    def plot_state(self, **options):
        """Plot the GP surface.

        This feature is still experimental and currently supports only 1D and 2D cases.
        """
        n_dim = self.target_model.input_dim
        
        if n_dim==1:
            f = plt.gcf()
            if len(f.axes) < 2:
                f, (ax1, ax2) = plt.subplots(1, 2, figsize=(13, 6), sharex='row')
            
            gp = self.target_model
            
            # Draw the GP prediction
            x_arr = np.linspace(gp.bounds[0][0], gp.bounds[0][1],100.)
            y_m, y_e = gp.predict(x_arr)
            y_m = y_m.T[0]
            y_e = y_e.T[0]
            x_p = gp._gp.X[:, 0]
            y_p = gp._gp.Y[:, 0]
            
            ax1.scatter(x_p, y_p, color='black', s=2.5)
            ax1.scatter(x_p[len(x_p)-1], y_p[len(x_p)-1], color='red', s=8.5)
            ax1.plot(x_arr, y_m)
            ax1.fill_between(x_arr, y_m-y_e, y_m+y_e, alpha=0.3)
            ax1.set_ylabel('Discrepancy')
            ax1.set_xlabel(self.parameter_names[0])
            ax1.set_title('GP target')
            
            # Draw the acquisition function
            acq = self.acquisition_method.evaluate(x_arr, len(gp.X))
            
            ax2.plot(x_arr, acq)
            ax2.set_ylabel('Acquisition')
            ax2.set_xlabel(self.parameter_names[0])
            ax2.set_title('Acquisition function')
            
        elif n_dim==2:
            f = plt.gcf()
            if len(f.axes) < 2:
                f, _ = plt.subplots(1, 2, figsize=(13, 6), sharex='row', sharey='row')

            gp = self.target_model

            # Draw the GP surface
            visin.draw_contour(
                gp.predict_mean,
                gp.bounds,
                self.parameter_names,
                title='GP target surface',
                points=gp.X,
                axes=f.axes[0],
                **options)

            # Draw the latest acquisitions
            if options.get('interactive'):
                point = gp.X[-1, :]
                if len(gp.X) > 1:
                    f.axes[1].scatter(*point, color='red')

            displays = [gp._gp]

            if options.get('interactive'):
                from IPython import display
                displays.insert(
                    0,
                    display.HTML('<span><b>Iteration {}:</b> Acquired {} at {}</span>'.format(
                        len(gp.Y), gp.Y[-1][0], point)))

            # Update
            visin._update_interactive(displays, options)

            def acq(x):
                return self.acquisition_method.evaluate(x, len(gp.X))

            # Draw the acquisition surface
            visin.draw_contour(
                acq,
                gp.bounds,
                self.parameter_names,
                title='Acquisition surface',
                points=None,
                axes=f.axes[1],
                **options)

            if options.get('close'):
                plt.close()
        else:
            raise NotImplementedError("Currently only supports 2-dimensional models")


    def plot_discrepancy(self, axes=None, **kwargs):
        """Plot acquired parameters vs. resulting discrepancy.

        Parameters
        ----------
        axes : plt.Axes or arraylike of plt.Axes

        Return
        ------
        axes : np.array of plt.Axes

        """
        return vis.plot_discrepancy(self.target_model, self.parameter_names, axes=axes, **kwargs)

    def plot_gp(self, axes=None, resol=50, const=None, bounds=None, true_params=None, **kwargs):
        """Plot pairwise relationships as a matrix with parameters vs. discrepancy.

        Parameters
        ----------
        axes : matplotlib.axes.Axes, optional
        resol : int, optional
            Resolution of the plotted grid.
        const : np.array, optional
            Values for parameters in plots where held constant. Defaults to minimum evidence.
        bounds: list of tuples, optional
            List of tuples for axis boundaries.
        true_params : dict, optional
            Dictionary containing parameter names with corresponding true parameter values.

        Returns
        -------
        axes : np.array of plt.Axes

        """
        return vis.plot_gp(self.target_model, self.parameter_names, axes,
                           resol, const, bounds, true_params, **kwargs)


class BOLFI(BayesianOptimization):
    """Bayesian Optimization for Likelihood-Free Inference (BOLFI).

    Approximates the discrepancy function by a stochastic regression model.
    Discrepancy model is fit by sampling the discrepancy function at points decided by
    the acquisition function.

    The method implements the framework introduced in Gutmann & Corander, 2016.

    References
    ----------
    Gutmann M U, Corander J (2016). Bayesian Optimization for Likelihood-Free Inference
    of Simulator-Based Statistical Models. JMLR 17(125):1−47, 2016.
    http://jmlr.org/papers/v17/15-017.html

    """

<<<<<<< HEAD
    def fit(self, n_evidence, parametric=False, log_discrepancy=False, threshold=None):
=======
    def fit(self, n_evidence, threshold=None, bar=True):
>>>>>>> 0b176397
        """Fit the surrogate model.

        Generates a regression model for the discrepancy given the parameters.

        Currently only Gaussian processes are supported as surrogate models.

        Parameters
        ----------
<<<<<<< HEAD
        parametric : bool, optional
            True if the model works with a parametric approximation of the likelihood,
            False otherwise. Default False.
        log_discrepancy : bool, optional
            True if the model uses the log of the discrepancy,
            False otherwise. Default False.
=======
        n_evidence : int, required
            Number of evidence for fitting
>>>>>>> 0b176397
        threshold : float, optional
            Discrepancy threshold for creating the posterior (log with log discrepancy).
        bar : bool, optional
            Flag to remove (False) the progress bar from output.

        """
        logger.info("BOLFI: Fitting the surrogate model...")

        if n_evidence is None:
            raise ValueError(
                'You must specify the number of evidence (n_evidence) for the fitting')

<<<<<<< HEAD
        self.infer(n_evidence)
        return self.extract_posterior(parametric, log_discrepancy, threshold)
=======
        self.infer(n_evidence, bar=bar)
        return self.extract_posterior(threshold)
>>>>>>> 0b176397

    def extract_posterior(self, parametric=False, log_discrepancy=False, threshold=None):
        """Return an object representing the approximate posterior.

        The approximation is based on surrogate model regression.

        Parameters
        ----------
        parametric : bool, optional
            True if the model works with a parametric approximation of the likelihood,
            False otherwise. Default False.
        log_discrepancy : bool, optional
            True if the model uses the log of the discrepancy,
            False otherwise. Default False.
        threshold: float, optional
            Discrepancy threshold for creating the posterior (log with log discrepancy).

        Returns
        -------
        posterior : elfi.methods.posteriors.BolfiPosterior

        """
<<<<<<< HEAD
        if self.state['n_batches'] == 0:
            #raise ValueError('Model is not fitted yet, please see the `fit` method.')
            logger.warning("Model is not fitted yet, please see the `fit` method.")
=======
        if self.state['n_evidence'] == 0:
            raise ValueError('Model is not fitted yet, please see the `fit` method.')
>>>>>>> 0b176397

        return BolfiPosterior(self.target_model, parametric=parametric, log_discrepancy=log_discrepancy, threshold=threshold, prior=ModelPrior(self.model))

    def sample(self,
               n_samples,
               warmup=None,
               n_chains=4,
               parametric=False,
               log_discrepancy=False,
               threshold=None,
               initials=None,
               algorithm='nuts',
               sigma_proposals=None,
               n_evidence=None,
               **kwargs):
        r"""Sample the posterior distribution of BOLFI.

        Here the likelihood is defined through the cumulative density function
        of the standard normal distribution:

        L(\theta) \propto F((h-\mu(\theta)) / \sigma(\theta))

        where h is the threshold, and \mu(\theta) and \sigma(\theta) are the posterior mean and
        (noisy) standard deviation of the associated Gaussian process.

        The sampling is performed with an MCMC sampler (the No-U-Turn Sampler, NUTS).

        Parameters
        ----------
        n_samples : int
            Number of requested samples from the posterior for each chain. This includes warmup,
            and note that the effective sample size is usually considerably smaller.
        warmpup : int, optional
            Length of warmup sequence in MCMC sampling. Defaults to n_samples//2.
        n_chains : int, optional
            Number of independent chains.
        parametric : bool, optional
            True if the model works with a parametric approximation of the likelihood,
            False otherwise. Default False.
        log_discrepancy : bool, optional
            True if the model uses the log of the discrepancy,
            False otherwise. Default False.
        threshold : float, optional
            The threshold (bandwidth) for posterior (give as log if log discrepancy).
        initials : np.array of shape (n_chains, n_params), optional
            Initial values for the sampled parameters for each chain.
            Defaults to best evidence points.
        algorithm : string, optional
            Sampling algorithm to use. Currently 'nuts'(default) and 'metropolis' are supported.
        sigma_proposals : np.array
            Standard deviations for Gaussian proposals of each parameter for Metropolis
            Markov Chain sampler.
        n_evidence : int
            If the regression model is not fitted yet, specify the amount of evidence

        Returns
        -------
        BolfiSample

        """
        if self.state['n_batches'] == 0:
            self.fit(n_evidence)

        # TODO: add more MCMC algorithms
        if algorithm not in ['nuts', 'metropolis']:
            raise ValueError("Unknown posterior sampler.")

        posterior = self.extract_posterior(parametric, log_discrepancy, threshold)
        warmup = warmup or n_samples // 2

        # Unless given, select the evidence points with smallest discrepancy
        if initials is not None:
            if np.asarray(initials).shape != (n_chains, self.target_model.input_dim):
                raise ValueError("The shape of initials must be (n_chains, n_params).")
        else:
            inds = np.argsort(self.target_model.Y[:, 0])
            initials = np.asarray(self.target_model.X[inds])

        self.target_model.is_sampling = True  # enables caching for default RBF kernel

        tasks_ids = []
        ii_initial = 0
        if algorithm == 'metropolis':
            if sigma_proposals is None:
                raise ValueError("Gaussian proposal standard deviations "
                                 "have to be provided for Metropolis-sampling.")
            elif sigma_proposals.shape[0] != self.target_model.input_dim:
                raise ValueError("The length of Gaussian proposal standard "
                                 "deviations must be n_params.")

        # sampling is embarrassingly parallel, so depending on self.client this may parallelize
        for ii in range(n_chains):
            seed = get_sub_seed(self.seed, ii)
            # discard bad initialization points
            while np.isinf(posterior.logpdf(initials[ii_initial])):
                ii_initial += 1
                if ii_initial == len(inds):
                    raise ValueError(
                        "BOLFI.sample: Cannot find enough acceptable initialization points!")

            if algorithm == 'nuts':
                tasks_ids.append(
                    self.client.apply(
                        mcmc.nuts,
                        n_samples,
                        initials[ii_initial],
                        posterior.logpdf,
                        posterior.gradient_logpdf,
                        n_adapt=warmup,
                        seed=seed,
                        **kwargs))

            elif algorithm == 'metropolis':
                tasks_ids.append(
                    self.client.apply(
                        mcmc.metropolis,
                        n_samples,
                        initials[ii_initial],
                        posterior.logpdf,
                        sigma_proposals,
                        warmup,
                        seed=seed,
                        **kwargs))

            ii_initial += 1

        # get results from completed tasks or run sampling (client-specific)
        chains = []
        for id in tasks_ids:
            chains.append(self.client.get_result(id))

        chains = np.asarray(chains)
        print(
            "{} chains of {} iterations acquired. Effective sample size and Rhat for each "
            "parameter:".format(n_chains, n_samples))
        for ii, node in enumerate(self.parameter_names):
            print(node, mcmc.eff_sample_size(chains[:, :, ii]),
                  mcmc.gelman_rubin(chains[:, :, ii]))
        self.target_model.is_sampling = False

        return BolfiSample(
            method_name='BOLFI',
            chains=chains,
            parameter_names=self.parameter_names,
            warmup=warmup,
            threshold=float(posterior.threshold),
            n_sim=self.state['n_sim'],
            seed=self.seed)<|MERGE_RESOLUTION|>--- conflicted
+++ resolved
@@ -1209,11 +1209,7 @@
 
     """
 
-<<<<<<< HEAD
-    def fit(self, n_evidence, parametric=False, log_discrepancy=False, threshold=None):
-=======
-    def fit(self, n_evidence, threshold=None, bar=True):
->>>>>>> 0b176397
+    def fit(self, n_evidence, parametric=False, log_discrepancy=False, threshold=None, bar=True):
         """Fit the surrogate model.
 
         Generates a regression model for the discrepancy given the parameters.
@@ -1222,17 +1218,14 @@
 
         Parameters
         ----------
-<<<<<<< HEAD
+        n_evidence : int, required
+            Number of evidence for fitting
         parametric : bool, optional
             True if the model works with a parametric approximation of the likelihood,
             False otherwise. Default False.
         log_discrepancy : bool, optional
             True if the model uses the log of the discrepancy,
             False otherwise. Default False.
-=======
-        n_evidence : int, required
-            Number of evidence for fitting
->>>>>>> 0b176397
         threshold : float, optional
             Discrepancy threshold for creating the posterior (log with log discrepancy).
         bar : bool, optional
@@ -1245,13 +1238,8 @@
             raise ValueError(
                 'You must specify the number of evidence (n_evidence) for the fitting')
 
-<<<<<<< HEAD
-        self.infer(n_evidence)
+        self.infer(n_evidence, bar=bar)
         return self.extract_posterior(parametric, log_discrepancy, threshold)
-=======
-        self.infer(n_evidence, bar=bar)
-        return self.extract_posterior(threshold)
->>>>>>> 0b176397
 
     def extract_posterior(self, parametric=False, log_discrepancy=False, threshold=None):
         """Return an object representing the approximate posterior.
@@ -1274,14 +1262,9 @@
         posterior : elfi.methods.posteriors.BolfiPosterior
 
         """
-<<<<<<< HEAD
         if self.state['n_batches'] == 0:
             #raise ValueError('Model is not fitted yet, please see the `fit` method.')
             logger.warning("Model is not fitted yet, please see the `fit` method.")
-=======
-        if self.state['n_evidence'] == 0:
-            raise ValueError('Model is not fitted yet, please see the `fit` method.')
->>>>>>> 0b176397
 
         return BolfiPosterior(self.target_model, parametric=parametric, log_discrepancy=log_discrepancy, threshold=threshold, prior=ModelPrior(self.model))
 
